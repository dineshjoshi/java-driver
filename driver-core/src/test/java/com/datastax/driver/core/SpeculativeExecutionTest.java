--- conflicted
+++ resolved
@@ -217,65 +217,6 @@
     }
 
     /**
-<<<<<<< HEAD
-     * A load balancing policy that sorts hosts on the last byte of the address,
-     * so that the query plan is always [host1, host2, host3].
-     */
-    static class SortingLoadBalancingPolicy implements LoadBalancingPolicy {
-
-        private final SortedSet<Host> hosts = new ConcurrentSkipListSet<Host>(new Comparator<Host>() {
-            @Override
-            public int compare(Host host1, Host host2) {
-                byte[] address1 = host1.getAddress().getAddress();
-                byte[] address2 = host2.getAddress().getAddress();
-                return UnsignedBytes.compare(
-                    address1[address1.length - 1],
-                    address2[address2.length - 1]);
-            }
-        });
-
-        @Override
-        public void init(Cluster cluster, Collection<Host> hosts) {
-            this.hosts.addAll(hosts);
-        }
-
-        @Override
-        public HostDistance distance(Host host) {
-            return HostDistance.LOCAL;
-        }
-
-        @Override
-        public Iterator<Host> newQueryPlan(String loggedKeyspace, Statement statement) {
-            return hosts.iterator();
-        }
-
-        @Override
-        public void onAdd(Host host) {
-            onUp(host);
-        }
-
-        @Override
-        public void onUp(Host host) {
-            hosts.add(host);
-        }
-
-        @Override
-        public void onDown(Host host) {
-            hosts.remove(host);
-        }
-
-        @Override
-        public void onRemove(Host host) {
-            onDown(host);
-        }
-
-        @Override
-        public void close() {}
-    }
-
-    /**
-=======
->>>>>>> a1d4737c
      * Custom retry policy that retries at ONE on read timeout.
      * This deals with the fact that Scassandra only allows read timeouts with 0 replicas.
      */
