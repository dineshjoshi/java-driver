/*
 *      Copyright (C) 2012-2015 DataStax Inc.
 *
 *   Licensed under the Apache License, Version 2.0 (the "License");
 *   you may not use this file except in compliance with the License.
 *   You may obtain a copy of the License at
 *
 *      http://www.apache.org/licenses/LICENSE-2.0
 *
 *   Unless required by applicable law or agreed to in writing, software
 *   distributed under the License is distributed on an "AS IS" BASIS,
 *   WITHOUT WARRANTIES OR CONDITIONS OF ANY KIND, either express or implied.
 *   See the License for the specific language governing permissions and
 *   limitations under the License.
 */
package com.datastax.driver.core.policies;

import java.nio.ByteBuffer;
import java.util.List;

import com.google.common.collect.ImmutableMap;
import com.google.common.collect.Lists;
import org.testng.annotations.BeforeMethod;
import org.testng.annotations.DataProvider;
import org.testng.annotations.Test;

import com.datastax.driver.core.BoundStatement;
import com.datastax.driver.core.CCMBridge;
import com.datastax.driver.core.Cluster;
import com.datastax.driver.core.DataType;
import com.datastax.driver.core.Host;
import com.datastax.driver.core.PreparedStatement;
import com.datastax.driver.core.QueryTracker;
import com.datastax.driver.core.ResultSet;
import com.datastax.driver.core.Row;
import com.datastax.driver.core.ScassandraCluster;
import com.datastax.driver.core.Session;
import com.datastax.driver.core.SimpleStatement;
import com.datastax.driver.core.TestUtils;

import static com.datastax.driver.core.Assertions.assertThat;
import static com.datastax.driver.core.TestUtils.CREATE_KEYSPACE_SIMPLE_FORMAT;
import static com.datastax.driver.core.TestUtils.SIMPLE_KEYSPACE;
import static com.datastax.driver.core.TestUtils.nonQuietClusterCloseOptions;

public class TokenAwarePolicyTest {

    QueryTracker queryTracker;

    @BeforeMethod(groups = "short")
    public void setUp() {
        queryTracker = new QueryTracker();
    }

    @DataProvider(name="shuffleProvider")
    public Object[][] shuffleProvider () {
        return new Object[][] {
            { true },
            { false },
            { null }
        };
    }

    /**
     * Ensures that {@link TokenAwarePolicy} will shuffle discovered replicas depending on the value of shuffleReplicas
     * used when constructing with {@link TokenAwarePolicy#TokenAwarePolicy(LoadBalancingPolicy, boolean)} and that if not
     * provided replicas are shuffled by default when using {@link TokenAwarePolicy#TokenAwarePolicy(LoadBalancingPolicy, boolean)}.
     *
     * @test_category load_balancing:token_aware
     */
    @Test(groups="short", dataProvider="shuffleProvider")
    public void should_shuffle_replicas_based_on_configuration(Boolean shuffleReplicas) {
        // given: an 8 node cluster using TokenAwarePolicy and some shuffle replica configuration with a keyspace with replication factor of 3.
        ScassandraCluster sCluster = ScassandraCluster.builder()
            .withNodes(8)
            .withSimpleKeyspace("keyspace", 3)
            .build();

        LoadBalancingPolicy loadBalancingPolicy;
        if(shuffleReplicas == null) {
            loadBalancingPolicy = new TokenAwarePolicy(new RoundRobinPolicy());
            shuffleReplicas = true;
        } else {
            loadBalancingPolicy = new TokenAwarePolicy(new RoundRobinPolicy(), shuffleReplicas);
        }

        Cluster cluster = Cluster.builder().addContactPoints(sCluster.address(1))
            .withNettyOptions(nonQuietClusterCloseOptions)
            .withLoadBalancingPolicy(loadBalancingPolicy)
            .build();

        try {
            sCluster.init();

            // given: A routing key that falls in the token range of node 6.

<<<<<<< HEAD
            Session session = cluster.connect();
            // Use a replication factor of 2, each routing key on this keyspace will corresponding to 2 hosts out of 3
            session.execute(String.format("CREATE KEYSPACE %s "
                                          + "WITH replication = {'class': 'SimpleStrategy', 'replication_factor': 2}",
                                          keyspace));

            // Actual query does not matter, only the keyspace and routing key will be used
            SimpleStatement statement = session.newSimpleStatement("foo");
            statement.setKeyspace(keyspace);
            statement.setRoutingKey(routingKey);
=======
            // Encodes into murmur hash '4874351301193663061' which should belong be owned by node 6 with replicas 7 and 8.
            ByteBuffer routingKey = DataType.text().serialize("This is some sample text");

            // then: The replicas resolved from the cluster metadata must match node 6 and its replicas.
            List<Host> replicas = Lists.newArrayList(cluster.getMetadata().getReplicas("keyspace", routingKey));
            assertThat(replicas).containsExactly(
                sCluster.host(cluster, 1, 6),
                sCluster.host(cluster, 1, 7),
                sCluster.host(cluster, 1, 8));
>>>>>>> bf4a4e1b

            // then: generating a query plan on a statement using that routing key should properly prioritize node 6 and its replicas.
            SimpleStatement statement = new SimpleStatement("select * from table where k=5");
            statement.setRoutingKey(routingKey);
            statement.setKeyspace("keyspace");

            boolean shuffledAtLeastOnce = false;
            for(int i = 0; i < 1024; i++) {
                List<Host> queryPlan = Lists.newArrayList(loadBalancingPolicy.newQueryPlan(null, statement));
                assertThat(queryPlan).containsOnlyElementsOf(cluster.getMetadata().getAllHosts());

                List<Host> firstThree = queryPlan.subList(0, 3);
                // then: if shuffle replicas was used or using default, the first three hosts returned should be 6,7,8 in any order.
                //       if shuffle replicas was not used, the first three hosts returned should be 6,7,8 in that order.
                if(shuffleReplicas) {
                    assertThat(firstThree).containsOnlyElementsOf(replicas);
                    if(!firstThree.equals(replicas)) {
                        shuffledAtLeastOnce = true;
                    }
                } else {
                    assertThat(firstThree).containsExactlyElementsOf(replicas);
                }
            }

            // then: given 1024 query plans, the replicas should be shuffled at least once.
            assertThat(shuffledAtLeastOnce).isEqualTo(shuffleReplicas);
        } finally {
            cluster.close();
            sCluster.stop();
        }
    }

    /**
     * Ensures that {@link TokenAwarePolicy} will properly prioritize replicas if a provided
     * {@link SimpleStatement} is using an explicitly set keyspace and routing key and the
     * keyspace provided is using SimpleStrategy with a replication factor of 1.
     *
     * @test_category load_balancing:token_aware
     */
    @Test(groups="short")
    public void should_choose_proper_host_based_on_routing_key() {
        // given: A 3 node cluster using TokenAwarePolicy with a replication factor of 1.
        ScassandraCluster sCluster = ScassandraCluster.builder()
            .withNodes(3)
            .withSimpleKeyspace("keyspace", 1)
            .build();
        Cluster cluster = Cluster.builder().addContactPoints(sCluster.address(1))
            .withNettyOptions(nonQuietClusterCloseOptions)
            .withLoadBalancingPolicy(new TokenAwarePolicy(new RoundRobinPolicy()))
            .build();

        // when: A query is made with a routing key
        try {
            sCluster.init();

            Session session = cluster.connect();

            // Encodes into murmur hash '4557949199137838892' which should belong be owned by node 3.
            ByteBuffer routingKey = DataType.text().serialize("should_choose_proper_host_based_on_routing_key");
            SimpleStatement statement = new SimpleStatement("select * from table where k=5")
                .setRoutingKey(routingKey)
                .setKeyspace("keyspace");

            queryTracker.query(session, 10, statement);

            // then: The host having that token should be queried.
            queryTracker.assertQueried(sCluster, 1, 1, 0);
            queryTracker.assertQueried(sCluster, 1, 2, 0);
            queryTracker.assertQueried(sCluster, 1, 3, 10);
        } finally {
            cluster.close();
            sCluster.stop();
        }
    }

    /**
     * Ensures that {@link TokenAwarePolicy} will properly prioritize replicas in the local datacenter
     * if a provided {@link SimpleStatement} is using an explicitly set keyspace and routing key and
     * the keyspace provided is using NetworkTopologyStrategy with an RF of 1:1.
     *
     * @test_category load_balancing:token_aware
     */
    @Test(groups="short")
    public void should_choose_host_in_local_dc_when_using_network_topology_strategy_and_dc_aware() {
        // given: A 6 node, 2 DC cluster with RF 1:1, using TokenAwarePolicy wrapping DCAwareRoundRobinPolicy with remote hosts.
        ScassandraCluster sCluster = ScassandraCluster.builder()
            .withNodes(3, 3)
            .withNetworkTopologyKeyspace("keyspace", ImmutableMap.of(1, 1, 2, 1))
            .build();
        Cluster cluster = Cluster.builder().addContactPoints(sCluster.address(2,1))
            .withNettyOptions(nonQuietClusterCloseOptions)
            .withLoadBalancingPolicy(new TokenAwarePolicy(DCAwareRoundRobinPolicy.builder()
                .withLocalDc(ScassandraCluster.datacenter(2))
                .withUsedHostsPerRemoteDc(3)
                .build()))
            .build();

        // when: A query is made with a routing key
        try {
            sCluster.init();

            Session session = cluster.connect();

            // Encodes into murmur hash '-8124212968526248339' which should belong to 1:1 in DC1 and 2:1 in DC2.
            ByteBuffer routingKey = DataType.text().serialize("should_choose_host_in_local_dc_when_using_network_topology_strategy_and_dc_aware");
            SimpleStatement statement = new SimpleStatement("select * from table where k=5")
                .setRoutingKey(routingKey)
                .setKeyspace("keyspace");

            queryTracker.query(session, 10, statement);

            // then: The local replica (2:1) should be queried and never the remote one.
            queryTracker.assertQueried(sCluster, 2, 1, 10);
            queryTracker.assertQueried(sCluster, 1, 1, 0);
        } finally {
            cluster.close();
            sCluster.stop();
        }
    }

    /**
     * Ensures that {@link TokenAwarePolicy} will properly handle unavailability of replicas
     * matching with routing keys by falling back on its child policy and that when those
     * replicas become available the policy uses those replicas once again.
     *
     * @test_category load_balancing:token_aware
     */
    @Test(groups="short")
    public void should_use_other_nodes_when_replicas_having_token_are_down() {
        // given: A 4 node cluster using TokenAwarePolicy with a replication factor of 2.
        ScassandraCluster sCluster = ScassandraCluster.builder()
            .withNodes(4)
            .withSimpleKeyspace("keyspace", 2)
            .build();
        Cluster cluster = Cluster.builder().addContactPoints(sCluster.address(2))
            .withNettyOptions(nonQuietClusterCloseOptions)
            // Don't shuffle replicas just to keep test deterministic.
            .withLoadBalancingPolicy(new TokenAwarePolicy(new RoundRobinPolicy(), false))
            .build();

        try {
            sCluster.init();

            Session session = cluster.connect();

            // when: A query is made with a routing key and both hosts having that key's token are down.
            // Encodes into murmur hash '6444339665561646341' which should belong to node 4.
            ByteBuffer routingKey = DataType.text().serialize("should_use_other_nodes_when_replicas_having_token_are_down");
            SimpleStatement statement = new SimpleStatement("select * from table where k=5")
                .setRoutingKey(routingKey)
            .setKeyspace("keyspace");

            queryTracker.query(session, 10, statement);

            // then: The node that is the primary for that key's hash is chosen.
            queryTracker.assertQueried(sCluster, 1, 1, 0);
            queryTracker.assertQueried(sCluster, 1, 2, 0);
            queryTracker.assertQueried(sCluster, 1, 3, 0);
            queryTracker.assertQueried(sCluster, 1, 4, 10);

            // when: The primary node owning that key goes down and a query is made.
            queryTracker.reset();
            sCluster.stop(cluster, 4);
            queryTracker.query(session, 10, statement);

            // then: The next replica having that data should be chosen (node 1).
            queryTracker.assertQueried(sCluster, 1, 1, 10);
            queryTracker.assertQueried(sCluster, 1, 2, 0);
            queryTracker.assertQueried(sCluster, 1, 3, 0);
            queryTracker.assertQueried(sCluster, 1, 4, 0);

            // when: All nodes having that token are down and a query is made.
            queryTracker.reset();
            sCluster.stop(cluster, 1);
            queryTracker.query(session, 10, statement);

            // then: The remaining nodes which are non-replicas of that token should be used
            // delegating to the child policy (RoundRobin).
            queryTracker.assertQueried(sCluster, 1, 1, 0);
            queryTracker.assertQueried(sCluster, 1, 2, 5);
            queryTracker.assertQueried(sCluster, 1, 3, 5);
            queryTracker.assertQueried(sCluster, 1, 4, 0);

            // when: A replica having that key becomes up and a query is made.
            queryTracker.reset();
            sCluster.start(cluster, 1);
            queryTracker.query(session, 10, statement);

            // then: The newly up replica should be queried.
            queryTracker.assertQueried(sCluster, 1, 1, 10);
            queryTracker.assertQueried(sCluster, 1, 2, 0);
            queryTracker.assertQueried(sCluster, 1, 3, 0);
            queryTracker.assertQueried(sCluster, 1, 4, 0);

            // when: The primary replicas becomes up and a query is made.
            queryTracker.reset();
            sCluster.start(cluster, 4);
            queryTracker.query(session, 10, statement);

            // then: The primary replica which is now up should be queried.
            queryTracker.assertQueried(sCluster, 1, 1, 0);
            queryTracker.assertQueried(sCluster, 1, 2, 0);
            queryTracker.assertQueried(sCluster, 1, 3, 0);
            queryTracker.assertQueried(sCluster, 1, 4, 10);
        } finally {
            cluster.close();
            sCluster.stop();
        }
    }

    /**
     * Ensures that {@link TokenAwarePolicy} will properly handle a routing key for a {@link PreparedStatement}
     * whose table uses multiple columns for its partition key.
     *
     * @test_category load_balancing:token_aware
     * @jira_ticket JAVA-123 (to ensure routing key buffers are not destroyed).
     */
    @Test(groups = "long")
    public void should_properly_generate_and_use_routing_key_for_composite_partition_key() {
        // given: a 3 node cluster with a keyspace with RF 1.
        CCMBridge ccm = CCMBridge.builder("TokenAwarePolicyTest").withNodes(3).notStarted().build();

        Cluster cluster = Cluster.builder()
            .withLoadBalancingPolicy(new TokenAwarePolicy(new RoundRobinPolicy()))
            .addContactPoint(CCMBridge.ipOfNode(1))
            .build();

        try {
            ccm.start();
            Session session = cluster.connect();

            String table = "composite";
            session.execute(String.format(CREATE_KEYSPACE_SIMPLE_FORMAT, SIMPLE_KEYSPACE, 1));
            session.execute("USE " + SIMPLE_KEYSPACE);
            session.execute(String.format("CREATE TABLE %s (k1 int, k2 int, i int, PRIMARY KEY ((k1, k2)))", table));

            // (1,2) resolves to token '4881097376275569167' which belongs to node 1 so all queries should go to that node.
            PreparedStatement insertPs = session.prepare("INSERT INTO " + table + "(k1, k2, i) VALUES (?, ?, ?)");
            BoundStatement insertBs = insertPs.bind(1, 2, 3);

            PreparedStatement selectPs = session.prepare("SELECT * FROM " + table + " WHERE k1=? and k2=?");
            BoundStatement selectBs = selectPs.bind(1,2);

            // when: executing a prepared statement with a composite partition key.
            // then: should query the correct node (1) in for both insert and select queries.
            for(int i = 0; i < 10; i++) {
                ResultSet rs = session.execute(insertBs);
                assertThat(rs.getExecutionInfo().getQueriedHost()).isEqualTo(TestUtils.findHost(cluster, 1));

                rs = session.execute(selectBs);
                assertThat(rs.getExecutionInfo().getQueriedHost()).isEqualTo(TestUtils.findHost(cluster, 1));
                assertThat(rs.isExhausted()).isFalse();
                Row r = rs.one();
                assertThat(rs.isExhausted()).isTrue();

                assertThat(r.getInt("i")).isEqualTo(3);
            }

        } finally {
            cluster.close();
            ccm.remove();
        }
    }
}<|MERGE_RESOLUTION|>--- conflicted
+++ resolved
@@ -24,19 +24,7 @@
 import org.testng.annotations.DataProvider;
 import org.testng.annotations.Test;
 
-import com.datastax.driver.core.BoundStatement;
-import com.datastax.driver.core.CCMBridge;
-import com.datastax.driver.core.Cluster;
-import com.datastax.driver.core.DataType;
-import com.datastax.driver.core.Host;
-import com.datastax.driver.core.PreparedStatement;
-import com.datastax.driver.core.QueryTracker;
-import com.datastax.driver.core.ResultSet;
-import com.datastax.driver.core.Row;
-import com.datastax.driver.core.ScassandraCluster;
-import com.datastax.driver.core.Session;
-import com.datastax.driver.core.SimpleStatement;
-import com.datastax.driver.core.TestUtils;
+import com.datastax.driver.core.*;
 
 import static com.datastax.driver.core.Assertions.assertThat;
 import static com.datastax.driver.core.TestUtils.CREATE_KEYSPACE_SIMPLE_FORMAT;
@@ -92,22 +80,12 @@
         try {
             sCluster.init();
 
+            Session session = cluster.connect();
+
             // given: A routing key that falls in the token range of node 6.
 
-<<<<<<< HEAD
-            Session session = cluster.connect();
-            // Use a replication factor of 2, each routing key on this keyspace will corresponding to 2 hosts out of 3
-            session.execute(String.format("CREATE KEYSPACE %s "
-                                          + "WITH replication = {'class': 'SimpleStrategy', 'replication_factor': 2}",
-                                          keyspace));
-
-            // Actual query does not matter, only the keyspace and routing key will be used
-            SimpleStatement statement = session.newSimpleStatement("foo");
-            statement.setKeyspace(keyspace);
-            statement.setRoutingKey(routingKey);
-=======
             // Encodes into murmur hash '4874351301193663061' which should belong be owned by node 6 with replicas 7 and 8.
-            ByteBuffer routingKey = DataType.text().serialize("This is some sample text");
+            ByteBuffer routingKey = TypeCodec.varchar().serialize("This is some sample text", ProtocolVersion.NEWEST_SUPPORTED);
 
             // then: The replicas resolved from the cluster metadata must match node 6 and its replicas.
             List<Host> replicas = Lists.newArrayList(cluster.getMetadata().getReplicas("keyspace", routingKey));
@@ -115,10 +93,10 @@
                 sCluster.host(cluster, 1, 6),
                 sCluster.host(cluster, 1, 7),
                 sCluster.host(cluster, 1, 8));
->>>>>>> bf4a4e1b
 
             // then: generating a query plan on a statement using that routing key should properly prioritize node 6 and its replicas.
-            SimpleStatement statement = new SimpleStatement("select * from table where k=5");
+            // Actual query does not matter, only the keyspace and routing key will be used
+            SimpleStatement statement = session.newSimpleStatement("select * from table where k=5");
             statement.setRoutingKey(routingKey);
             statement.setKeyspace("keyspace");
 
@@ -174,8 +152,8 @@
             Session session = cluster.connect();
 
             // Encodes into murmur hash '4557949199137838892' which should belong be owned by node 3.
-            ByteBuffer routingKey = DataType.text().serialize("should_choose_proper_host_based_on_routing_key");
-            SimpleStatement statement = new SimpleStatement("select * from table where k=5")
+            ByteBuffer routingKey = TypeCodec.varchar().serialize("should_choose_proper_host_based_on_routing_key", ProtocolVersion.NEWEST_SUPPORTED);
+            SimpleStatement statement = session.newSimpleStatement("select * from table where k=5")
                 .setRoutingKey(routingKey)
                 .setKeyspace("keyspace");
 
@@ -220,8 +198,8 @@
             Session session = cluster.connect();
 
             // Encodes into murmur hash '-8124212968526248339' which should belong to 1:1 in DC1 and 2:1 in DC2.
-            ByteBuffer routingKey = DataType.text().serialize("should_choose_host_in_local_dc_when_using_network_topology_strategy_and_dc_aware");
-            SimpleStatement statement = new SimpleStatement("select * from table where k=5")
+            ByteBuffer routingKey = TypeCodec.varchar().serialize("should_choose_host_in_local_dc_when_using_network_topology_strategy_and_dc_aware", ProtocolVersion.NEWEST_SUPPORTED);
+            SimpleStatement statement = session.newSimpleStatement("select * from table where k=5")
                 .setRoutingKey(routingKey)
                 .setKeyspace("keyspace");
 
@@ -263,8 +241,8 @@
 
             // when: A query is made with a routing key and both hosts having that key's token are down.
             // Encodes into murmur hash '6444339665561646341' which should belong to node 4.
-            ByteBuffer routingKey = DataType.text().serialize("should_use_other_nodes_when_replicas_having_token_are_down");
-            SimpleStatement statement = new SimpleStatement("select * from table where k=5")
+            ByteBuffer routingKey = TypeCodec.varchar().serialize("should_use_other_nodes_when_replicas_having_token_are_down", ProtocolVersion.NEWEST_SUPPORTED);
+            SimpleStatement statement = session.newSimpleStatement("select * from table where k=5")
                 .setRoutingKey(routingKey)
             .setKeyspace("keyspace");
 
