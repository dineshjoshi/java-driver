--- conflicted
+++ resolved
@@ -153,14 +153,9 @@
 
     static class Ready extends Message.Response {
 
-<<<<<<< HEAD
         static final Message.Decoder<Ready> decoder = new Message.Decoder<Ready>() {
+            @Override
             public Ready decode(ByteBuf body, ProtocolVersion version, CodecRegistry codecRegistry) {
-=======
-        public static final Message.Decoder<Ready> decoder = new Message.Decoder<Ready>() {
-            @Override
-            public Ready decode(ByteBuf body, ProtocolVersion version) {
->>>>>>> c776e9c4
                 // TODO: Would it be cool to return a singleton? Check we don't need to
                 // set the streamId or something
                 return new Ready();
@@ -179,14 +174,9 @@
 
     static class Authenticate extends Message.Response {
 
-<<<<<<< HEAD
         static final Message.Decoder<Authenticate> decoder = new Message.Decoder<Authenticate>() {
+            @Override
             public Authenticate decode(ByteBuf body, ProtocolVersion version, CodecRegistry codecRegistry) {
-=======
-        public static final Message.Decoder<Authenticate> decoder = new Message.Decoder<Authenticate>() {
-            @Override
-            public Authenticate decode(ByteBuf body, ProtocolVersion version) {
->>>>>>> c776e9c4
                 String authenticator = CBUtil.readString(body);
                 return new Authenticate(authenticator);
             }
@@ -207,14 +197,9 @@
 
     static class Supported extends Message.Response {
 
-<<<<<<< HEAD
         static final Message.Decoder<Supported> decoder = new Message.Decoder<Supported>() {
+            @Override
             public Supported decode(ByteBuf body, ProtocolVersion version, CodecRegistry codecRegistry) {
-=======
-        public static final Message.Decoder<Supported> decoder = new Message.Decoder<Supported>() {
-            @Override
-            public Supported decode(ByteBuf body, ProtocolVersion version) {
->>>>>>> c776e9c4
                 return new Supported(CBUtil.readStringToStringListMap(body));
             }
         };
@@ -249,14 +234,9 @@
 
     static abstract class Result extends Message.Response {
 
-<<<<<<< HEAD
         static final Message.Decoder<Result> decoder = new Message.Decoder<Result>() {
+            @Override
             public Result decode(ByteBuf body, ProtocolVersion version, CodecRegistry codecRegistry) {
-=======
-        public static final Message.Decoder<Result> decoder = new Message.Decoder<Result>() {
-            @Override
-            public Result decode(ByteBuf body, ProtocolVersion version) {
->>>>>>> c776e9c4
                 Kind kind = Kind.fromId(body.readInt());
                 return kind.subDecoder.decode(body, version, codecRegistry);
             }
@@ -313,14 +293,9 @@
                 super(Kind.VOID);
             }
 
-<<<<<<< HEAD
             static final Message.Decoder<Result> subcodec = new Message.Decoder<Result>() {
+                @Override
                 public Result decode(ByteBuf body, ProtocolVersion version, CodecRegistry codecRegistry) {
-=======
-            public static final Message.Decoder<Result> subcodec = new Message.Decoder<Result>() {
-                @Override
-                public Result decode(ByteBuf body, ProtocolVersion version) {
->>>>>>> c776e9c4
                     return new Void();
                 }
             };
@@ -339,14 +314,9 @@
                 this.keyspace = keyspace;
             }
 
-<<<<<<< HEAD
             static final Message.Decoder<Result> subcodec = new Message.Decoder<Result>() {
+                @Override
                 public Result decode(ByteBuf body, ProtocolVersion version, CodecRegistry codecRegistry) {
-=======
-            public static final Message.Decoder<Result> subcodec = new Message.Decoder<Result>() {
-                @Override
-                public Result decode(ByteBuf body, ProtocolVersion version) {
->>>>>>> c776e9c4
                     return new SetKeyspace(CBUtil.readString(body));
                 }
             };
@@ -464,14 +434,9 @@
                 }
             }
 
-<<<<<<< HEAD
             static final Message.Decoder<Result> subcodec = new Message.Decoder<Result>() {
+                @Override
                 public Result decode(ByteBuf body, ProtocolVersion version, CodecRegistry codecRegistry) {
-=======
-            public static final Message.Decoder<Result> subcodec = new Message.Decoder<Result>() {
-                @Override
-                public Result decode(ByteBuf body, ProtocolVersion version) {
->>>>>>> c776e9c4
 
                     Metadata metadata = Metadata.decode(body, version, codecRegistry);
 
@@ -536,14 +501,9 @@
 
         static class Prepared extends Result {
 
-<<<<<<< HEAD
             static final Message.Decoder<Result> subcodec = new Message.Decoder<Result>() {
+                @Override
                 public Result decode(ByteBuf body, ProtocolVersion version, CodecRegistry codecRegistry) {
-=======
-            public static final Message.Decoder<Result> subcodec = new Message.Decoder<Result>() {
-                @Override
-                public Result decode(ByteBuf body, ProtocolVersion version) {
->>>>>>> c776e9c4
                     MD5Digest id = MD5Digest.wrap(CBUtil.readBytes(body));
                     boolean withPkIndices = version.compareTo(V4) >= 0;
                     Rows.Metadata metadata = Rows.Metadata.decode(body, withPkIndices, version, codecRegistry);
@@ -592,14 +552,9 @@
             final String targetName;
             final List<String> targetSignature;
 
-<<<<<<< HEAD
             static final Message.Decoder<Result> subcodec = new Message.Decoder<Result>() {
+                @Override
                 public Result decode(ByteBuf body, ProtocolVersion version, CodecRegistry codecRegistry) {
-=======
-            public static final Message.Decoder<Result> subcodec = new Message.Decoder<Result>() {
-                @Override
-                public Result decode(ByteBuf body, ProtocolVersion version) {
->>>>>>> c776e9c4
                     // Note: the CREATE KEYSPACE/TABLE/TYPE SCHEMA_CHANGE response is different from the SCHEMA_CHANGE EVENT type
                     Change change;
                     SchemaElement targetType;
@@ -648,14 +603,9 @@
 
     static class Event extends Message.Response {
 
-<<<<<<< HEAD
         static final Message.Decoder<Event> decoder = new Message.Decoder<Event>() {
+            @Override
             public Event decode(ByteBuf body, ProtocolVersion version, CodecRegistry codecRegistry) {
-=======
-        public static final Message.Decoder<Event> decoder = new Message.Decoder<Event>() {
-            @Override
-            public Event decode(ByteBuf body, ProtocolVersion version) {
->>>>>>> c776e9c4
                 return new Event(ProtocolEvent.deserialize(body, version));
             }
         };
@@ -675,14 +625,9 @@
 
     static class AuthChallenge extends Message.Response {
 
-<<<<<<< HEAD
         static final Message.Decoder<AuthChallenge> decoder = new Message.Decoder<AuthChallenge>() {
+            @Override
             public AuthChallenge decode(ByteBuf body, ProtocolVersion version, CodecRegistry codecRegistry) {
-=======
-        public static final Message.Decoder<AuthChallenge> decoder = new Message.Decoder<AuthChallenge>() {
-            @Override
-            public AuthChallenge decode(ByteBuf body, ProtocolVersion version) {
->>>>>>> c776e9c4
                 ByteBuffer b = CBUtil.readValue(body);
                 if (b == null)
                     return new AuthChallenge(null);
@@ -703,14 +648,9 @@
 
     static class AuthSuccess extends Message.Response {
 
-<<<<<<< HEAD
         static final Message.Decoder<AuthSuccess> decoder = new Message.Decoder<AuthSuccess>() {
+            @Override
             public AuthSuccess decode(ByteBuf body, ProtocolVersion version, CodecRegistry codecRegistry) {
-=======
-        public static final Message.Decoder<AuthSuccess> decoder = new Message.Decoder<AuthSuccess>() {
-            @Override
-            public AuthSuccess decode(ByteBuf body, ProtocolVersion version) {
->>>>>>> c776e9c4
                 ByteBuffer b = CBUtil.readValue(body);
                 if (b == null)
                     return new AuthSuccess(null);
